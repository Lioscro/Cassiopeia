--- conflicted
+++ resolved
@@ -1,13 +1,9 @@
 """Top level for data."""
 
-<<<<<<< HEAD
 from .CassiopeiaTree import CassiopeiaTree, resolve_multifurcations
-from .utilities import to_newick, resolve_multifurcations_networkx
-=======
-from .CassiopeiaTree import CassiopeiaTree
 from .utilities import (
+    resolve_multifurcations_networkx,
     sample_bootstrap_allele_tables,
     sample_bootstrap_character_matrices,
     to_newick,
-)
->>>>>>> 45186ae5
+)