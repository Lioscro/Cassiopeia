"""
General utilities for the datasets encountered in Cassiopeia.
"""
from typing import Callable, Dict, List, Optional, Tuple

import ete3
import networkx as nx
import numba
import numpy as np
<<<<<<< HEAD
import scipy
=======
import pandas as pd
import re

from cassiopeia.preprocess import utilities as preprocessing_utilities
>>>>>>> 5e8c67e1


def get_lca_characters(
    vecs: List[List[int]], missing_state_indicator: int
) -> List[int]:
    """Builds the character vector of the LCA of a list of character vectors,
    obeying Camin-Sokal Parsimony.

    For each index in the reconstructed vector, imputes the non-missing
    character if only one of the constituent vectors has a missing value at that
    index, and imputes missing value if all have a missing value at that index.

    Args:
        vecs: A list of character vectors to generate an LCA for
        missing_state_indicator: The character representing missing values

    Returns:
        A list representing the character vector of the LCA

    """
    k = len(vecs[0])
    for i in vecs:
        assert len(i) == k
    lca_vec = [0] * len(vecs[0])
    for i in range(k):
        chars = set([vec[i] for vec in vecs])
        if len(chars) == 1:
            lca_vec[i] = list(chars)[0]
        else:
            if missing_state_indicator in chars:
                chars.remove(missing_state_indicator)
                if len(chars) == 1:
                    lca_vec[i] = list(chars)[0]
    return lca_vec


def newick_to_networkx(newick_string: str) -> nx.DiGraph:
    """Converts a newick string to a networkx DiGraph.

    Args:
        newick_string: A newick string.

    Returns:
        A networkx DiGraph.
    """

    tree = ete3.Tree(newick_string, 1)
    return ete3_to_networkx(tree)


def ete3_to_networkx(tree: ete3.Tree) -> nx.DiGraph:
    """Converts an ete3 Tree to a networkx DiGraph.

    Args:
        tree: an ete3 Tree object

    Returns:
        a networkx DiGraph
    """

    g = nx.DiGraph()
    internal_node_iter = 0
    for n in tree.traverse():

        if n.is_root():
            if n.name == "":
                n.name = f"node{internal_node_iter}"
                internal_node_iter += 1
            continue

        if n.name == "":
            n.name = f"node{internal_node_iter}"
            internal_node_iter += 1

        g.add_edge(n.up.name, n.name)

    return g


def to_newick(tree: nx.DiGraph) -> str:
    """Converts a networkx graph to a newick string.

    Args:
        tree: A networkx tree

    Returns:
        A newick string representing the topology of the tree
    """

    def _to_newick_str(g, node):
        is_leaf = g.out_degree(node) == 0
        _name = str(node)
        return (
            "%s" % (_name,)
            if is_leaf
            else (
                "("
                + ",".join(
                    _to_newick_str(g, child) for child in g.successors(node)
                )
                + ")"
            )
        )

    root = [node for node in tree if tree.in_degree(node) == 0][0]
    return _to_newick_str(tree, root) + ";"


def compute_dissimilarity_map(
    cm: np.array,
    C: int,
    dissimilarity_function: Callable,
    weights: Optional[Dict[int, Dict[int, float]]] = None,
    missing_state_indicator: int = -1,
) -> np.array:
    """Compute the dissimilarity between all samples

    An optimized function for computing pairwise dissimilarities between
    samples in a character matrix according to the dissimilarity function.

    Args:
        cm: Character matrix
        C: Number of samples
        weights: Weights to use for comparing states.
        missing_state_indicator: State indicating missing data

    Returns:
        A dissimilarity mapping as a flattened array.
    """

    nb_dissimilarity = numba.jit(dissimilarity_function, nopython=True)

    nb_weights = numba.typed.Dict.empty(
        numba.types.int64,
        numba.types.DictType(numba.types.int64, numba.types.float64),
    )
    if weights:

        for k, v in weights.items():
            nb_char_weights = numba.typed.Dict.empty(
                numba.types.int64, numba.types.float64
            )
            for state, prior in v.items():
                nb_char_weights[state] = prior
            nb_weights[k] = nb_char_weights

    @numba.jit(nopython=True)
    def _compute_dissimilarity_map(cm, C, missing_state_indicator, nb_weights):

        dm = np.zeros(C * (C - 1) // 2, dtype=numba.float64)
        k = 0
        for i in range(C - 1):
            for j in range(i + 1, C):

                s1 = cm[i, :]
                s2 = cm[j, :]
                dm[k] = nb_dissimilarity(
                    s1, s2, missing_state_indicator, nb_weights
                )
                k += 1

        return dm

<<<<<<< HEAD
    flat_dissimilarity_map = _compute_dissimilarity_map(cm, C, missing_state_indicator, nb_weights)
    return scipy.spatial.distance.squareform(flat_dissimilarity_map)
=======
    return _compute_dissimilarity_map(
        cm, C, missing_state_indicator, nb_weights
    )


def sample_bootstrap_character_matrices(
    character_matrix: pd.DataFrame,
    prior_probabilities: Optional[Dict[int, Dict[int, float]]] = None,
    num_bootstraps: int = 10,
    random_state: Optional[np.random.RandomState] = None,
) -> List[Tuple[pd.DataFrame, Dict[int, Dict[int, float]]]]:
    """Generates bootstrapped character matrices from a character matrix.

    Ingests a character matrix and randomly creates bootstrap samples by
    sampling characters with replacement. Each bootstrapped character matrix,
    then, retains the same number of characters but some will be repeated and
    some will be ignored. If a prior proability dictionary is also passed in,
    then a new priors dictionary will be created for each bootstrapped character
    matrix.

    Args:
        character_matrix: Character matrix
        prior_probabilities: Probabilities of each (character, state) pair.
        num_bootstraps: Number of bootstrap samples to create.
        random_state: A numpy random state to from which to draw samples

    Returns:
        A list of bootstrap samples in the form
            (bootstrap_character_matrix, bootstrap_priors).
    """

    bootstrap_samples = []
    M = character_matrix.shape[1]
    for _ in range(num_bootstraps):

        if random_state:
            sampled_cut_sites = random_state.choice(M, M, replace=True)
        else:
            sampled_cut_sites = np.random.choice(M, M, replace=True)

        bootstrapped_character_matrix = character_matrix.iloc[
            :, sampled_cut_sites
        ]
        bootstrapped_character_matrix.columns = [
            f"random_character{i}" for i in range(M)
        ]

        new_priors = {}
        if prior_probabilities:
            for i, cut_site in zip(range(M), sampled_cut_sites):
                new_priors[i] = prior_probabilities[cut_site]

        bootstrap_samples.append((bootstrapped_character_matrix, new_priors))

    return bootstrap_samples


def sample_bootstrap_allele_tables(
    allele_table: pd.DataFrame,
    indel_priors: Optional[pd.DataFrame] = None,
    num_bootstraps: int = 10,
    random_state: Optional[np.random.RandomState] = None,
    cut_sites: Optional[List[str]] = None,
) -> List[
    Tuple[
        pd.DataFrame,
        Dict[int, Dict[int, float]],
        Dict[int, Dict[int, str]],
        List[str],
    ]
]:
    """Generates bootstrap character matrices from an allele table.

    This function will take in an allele table, generated with the Cassiopeia
    preprocess pipeline and produce several bootstrap character matrices with
    respect to intBCs rather than individual cut-sites as in
    `sample_bootstrap_character_matrices`. This is useful because oftentimes
    there are dependencies between cut-sites on the same intBC TargetSite.

    Args:
        allele_table: AlleleTable from the Cassiopeia preprocessing pipeline
        indel_priors: A dataframe mapping indel identities to prior
            probabilities
        num_bootstraps: number of bootstrap samples to create
        random_state: A numpy random state for reproducibility.
        cut_sites: Columns in the AlleleTable to treat as cut sites. If None,
            we assume that the cut-sites are denoted by columns of the form
            "r{int}" (e.g. "r1")
    Returns:
        A list of bootstrap samples in the form of tuples
            (bootstrapped character matrix, prior dictionary,
            state to indel mapping, bootstrapped intBC set)
    """

    if cut_sites is None:
        cut_sites = preprocessing_utilities.get_default_cut_site_columns(
            allele_table
        )

    lineage_profile = preprocessing_utilities.convert_alleletable_to_lineage_profile(
        allele_table, cut_sites
    )

    intbcs = allele_table["intBC"].unique()
    M = len(intbcs)

    bootstrap_samples = []

    for _ in range(num_bootstraps):

        if random_state:
            sampled_intbcs = random_state.choice(intbcs, M, replace=True)
        else:
            sampled_intbcs = np.random.choice(intbcs, M, replace=True)

        bootstrap_intbcs = sum(
            [
                [intbc + f"_{cut_site}" for cut_site in cut_sites]
                for intbc in sampled_intbcs
            ],
            [],
        )
        b_sample = lineage_profile[bootstrap_intbcs]

        (
            bootstrapped_character_matrix,
            priors,
            state_to_indel,
        ) = preprocessing_utilities.convert_lineage_profile_to_character_matrix(
            b_sample, indel_priors=indel_priors
        )

        bootstrap_samples.append(
            (
                bootstrapped_character_matrix,
                priors,
                state_to_indel,
                bootstrap_intbcs,
            )
        )

    return bootstrap_samples
>>>>>>> 5e8c67e1
<|MERGE_RESOLUTION|>--- conflicted
+++ resolved
@@ -7,14 +7,10 @@
 import networkx as nx
 import numba
 import numpy as np
-<<<<<<< HEAD
-import scipy
-=======
 import pandas as pd
 import re
 
 from cassiopeia.preprocess import utilities as preprocessing_utilities
->>>>>>> 5e8c67e1
 
 
 def get_lca_characters(
@@ -178,10 +174,6 @@
 
         return dm
 
-<<<<<<< HEAD
-    flat_dissimilarity_map = _compute_dissimilarity_map(cm, C, missing_state_indicator, nb_weights)
-    return scipy.spatial.distance.squareform(flat_dissimilarity_map)
-=======
     return _compute_dissimilarity_map(
         cm, C, missing_state_indicator, nb_weights
     )
@@ -281,8 +273,10 @@
             allele_table
         )
 
-    lineage_profile = preprocessing_utilities.convert_alleletable_to_lineage_profile(
-        allele_table, cut_sites
+    lineage_profile = (
+        preprocessing_utilities.convert_alleletable_to_lineage_profile(
+            allele_table, cut_sites
+        )
     )
 
     intbcs = allele_table["intBC"].unique()
@@ -323,5 +317,4 @@
             )
         )
 
-    return bootstrap_samples
->>>>>>> 5e8c67e1
+    return bootstrap_samples