--- conflicted
+++ resolved
@@ -164,10 +164,6 @@
 
 			if len(source_nodes) > int(max_neighborhood_size):
 				print("Max Neighborhood Exceeded, Returning Network (pid: " + str(pid) + ")")
-<<<<<<< HEAD
-				sys.stdout.flush()
-=======
->>>>>>> 339db902
 				return prev_network, max_neighbor_dist - 1, potential_graph_diagnostic
 
 			temp_source_nodes = list()
