"""
This file contains all high-level functionality for preprocessing sequencing
data into character matrices ready for phylogenetic inference. This file
is mainly invoked by cassiopeia_preprocess.py.
"""

from functools import partial
import logging
import os
from pathlib import Path
import time
from typing import List, Optional, Tuple

from Bio import SeqIO
import matplotlib.pyplot as plt
import ngs_tools as ngs
import numpy as np
import pandas as pd
import pysam
from skbio import alignment
from tqdm.auto import tqdm
from typing_extensions import Literal

from cassiopeia.preprocess import alignment_utilities
from cassiopeia.preprocess import constants
from cassiopeia.preprocess import map_utils as m_utils
from cassiopeia.preprocess import doublet_utils as d_utils
from cassiopeia.preprocess import lineage_utils as l_utils
from cassiopeia.preprocess import UMI_utils
from cassiopeia.preprocess import utilities


DNA_SUBSTITUTION_MATRIX = constants.DNA_SUBSTITUTION_MATRIX
BAM_CONSTANTS = constants.BAM_CONSTANTS
progress = tqdm


class PreprocessError(Exception):
    pass


def convert_fastqs_to_unmapped_bam(
    fastq_fps: List[str],
    chemistry: Literal["10xv3", "slideseq2"],
    output_directory: str,
    name: Optional[str] = None,
<<<<<<< HEAD
=======
    n_threads: int = 1,
>>>>>>> e63a00e0
) -> str:
    """Converts FASTQs into an unmapped BAM based on a chemistry.

    This function converts a set of FASTQs into an unmapped BAM with appropriate
    BAM tags.

    Args:
        fastq_fps: List of paths to FASTQ files. Usually, this argument contains
            two FASTQs, where the first contains the barcode and UMI sequences
            and the second contains cDNA. The FASTQs may be gzipped.
        chemistry: Sample-prep/sequencing chemistry used. The following
            chemistries are supported:
            * 10xv3: 10x Genomics 3' version 3; correction performed
            * slideseq2: Slide-seq version 2; no correction performed
        output_directory: The output directory where the unmapped BAM will be
            written to. This directory must exist prior to calling this function.
        name: Name of the reads in the FASTQs. This name is set as the read group
            name for the reads in the output BAM, as well as the filename prefix
            of the output BAM. If not provided, a short random UUID is used as
            the read group name, but not as the filename prefix of the BAM.
<<<<<<< HEAD
=======
        n_threads: Number of threads to use. Defaults to 1.
>>>>>>> e63a00e0

    Returns:
        Path to written BAM

    Raises:
        PreprocessError if the provided chemistry does not exist.
    """
    if chemistry not in constants.CHEMISTRY_BAM_TAGS:
        raise PreprocessError(f"Unknown chemistry {chemistry}")

    logging.info("Converting FASTQs to unmapped BAM...")
    t0 = time.time()

    tag_map = constants.CHEMISTRY_BAM_TAGS[chemistry]
    bam_fp = os.path.join(
        output_directory, f"{name}_unmapped.bam" if name else "unmapped.bam"
    )
    ngs.fastq.fastqs_to_bam_with_chemistry(
        fastq_fps,
        ngs.chemistry.get_chemistry(chemistry),
        tag_map,
        bam_fp,
        name=name,
<<<<<<< HEAD
=======
        show_progress=True,
        n_threads=n_threads,
>>>>>>> e63a00e0
    )
    logging.info(f"Finished writing unmapped BAM in {time.time() - t0} s.")
    return bam_fp


def error_correct_barcodes(
<<<<<<< HEAD
    bam_fp: str, output_directory: str, whitelist: List[str]
=======
    bam_fp: str, output_directory: str, whitelist_fp: str, n_threads: int = 1
>>>>>>> e63a00e0
) -> str:
    """Error-correct barcodes in the input BAM.

    The barcode correction procedure used in Cell Ranger by 10X Genomics is used.
    https://kb.10xgenomics.com/hc/en-us/articles/115003822406-How-does-Cell-Ranger-correct-barcode-sequencing-errors

    Args:
        bam_fp: Input BAM filepath containing raw barcodes
        output_directory: The output directory where the corrected BAM will be
            written to. This directory must exist prior to calling this function.
<<<<<<< HEAD
        whitelist: Barcode whitelist to correct to
=======
        whitelist_fp: Path to plaintext file containing barcode whitelist, one
            barcode per line.
        n_threads: Number of threads to use. Defaults to 1.
>>>>>>> e63a00e0

    Returns:
        Path to corrected BAM
    """
    logging.info("Correcting barcodes to whitelist...")
    t0 = time.time()

<<<<<<< HEAD
    # First, extract all raw barcodes and their qualities
    barcodes = []
    qualities = []
    with pysam.AlignmentFile(bam_fp, "rb", check_sq=False) as f:
=======
    # Read whitelist
    with open(whitelist_fp, "r") as f:
        whitelist = [line.strip() for line in f if not line.isspace()]

    # Extract all raw barcodes and their qualities
    barcodes = []
    qualities = []
    with pysam.AlignmentFile(
        bam_fp, "rb", check_sq=False, threads=n_threads
    ) as f:
>>>>>>> e63a00e0
        for read in f:
            barcodes.append(read.get_tag(BAM_CONSTANTS["RAW_CELL_BC_TAG"]))
            qualities.append(
                read.get_tag(BAM_CONSTANTS["RAW_CELL_BC_QUALITY_TAG"])
            )

    # Correct
    corrections = ngs.sequence.correct_sequences_to_whitelist(
<<<<<<< HEAD
        barcodes, qualities, whitelist
=======
        barcodes, qualities, whitelist, show_progress=True, n_threads=n_threads
>>>>>>> e63a00e0
    )

    # Write corrected BAM
    prefix, ext = os.path.splitext(os.path.basename(bam_fp))
    corrected_fp = os.path.join(output_directory, f"{prefix}_corrected{ext}")
<<<<<<< HEAD
    with pysam.AlignmentFile(bam_fp, "rb", check_sq=False) as f_in:
        with pysam.AlignmentFile(corrected_fp, "wb", template=f_in) as f_out:
=======
    with pysam.AlignmentFile(
        bam_fp, "rb", check_sq=False, threads=n_threads
    ) as f_in:
        with pysam.AlignmentFile(
            corrected_fp, "wb", template=f_in, threads=n_threads
        ) as f_out:
>>>>>>> e63a00e0
            for i, read in enumerate(f_in):
                if corrections[i]:
                    read.set_tag(BAM_CONSTANTS["CELL_BC_TAG"], corrections[i])
                f_out.write(read)
    logging.info(f"Finished correcting barcodes in {time.time() - t0} s.")
    return corrected_fp


def collapse_umis(
    bam_fp: str,
    output_directory: str,
    max_hq_mismatches: int = 3,
    max_indels: int = 2,
    skip_existing: bool = False,
) -> pd.DataFrame:
    """Collapses close UMIs together from a bam file.

    On a basic level, it aggregates together identical or close reads to count
    how many times a UMI was read. Performs basic error correction, allowing
    UMIs to be collapsed together which differ by at most a certain number of
    high quality mismatches and indels in the sequence read itself. Writes out
    a dataframe of the collapsed UMIs table.

    Args:
        bam_file_name: File path of the bam_file. Just the bam file name can be
            specified if the bam already exists in the output directory
        output_directory: The output directory where the sorted bam directory, the
            collapsed bam directory, and the final collapsed table are written to
        max_hq_mismatches: A threshold specifying the max number of high quality
            mismatches between the seqeunces of 2 aligned segments to be collapsed
        max_indels: A threshold specifying the maximum number of differing indels
            allowed between the sequences of 2 aligned segments to be collapsed
        skip_existing: Indicates whether to check if the output files already
            exist in the output directory for the sorting and collapsing steps.
            Skips each step if the respective file already exists

    Returns:
        A DataFrame of collapsed reads.
    """

    logging.info("Collapsing UMI sequences...")

    t0 = time.time()

    # pathing written such that the bam file that is being converted does not
    # have to exist currently in the output directory
    if output_directory[-1] == "/":
        output_directory = output_directory[:-1]
    sorted_file_name = Path(
        output_directory
        + "/"
        + ".".join(bam_fp.split("/")[-1].split(".")[:-1])
        + "_sorted.bam"
    )

    cell_bc_tag = UMI_utils.detect_cell_bc_tag(bam_fp)
    logging.info(f"Using BAM tag `{cell_bc_tag}` as cell barcodes")

    if not sorted_file_name.exists() and not skip_existing:
        max_read_length, total_reads_out = UMI_utils.sort_bam(
            bam_fp,
            str(sorted_file_name),
            sort_key=lambda al: (
                al.get_tag(cell_bc_tag),
                al.get_tag(BAM_CONSTANTS["UMI_TAG"]),
            ),
            filter_func=lambda al: al.has_tag(cell_bc_tag),
        )
        logging.info("Sorted bam directory saved to " + str(sorted_file_name))
        logging.info("Max read length of " + str(max_read_length))
        logging.info("Total reads: " + str(total_reads_out))

    collapsed_file_name = sorted_file_name.with_suffix(".collapsed.bam")
    if not collapsed_file_name.exists() and not skip_existing:
        UMI_utils.form_collapsed_clusters(
            str(sorted_file_name),
            max_hq_mismatches,
            max_indels,
            cell_key=lambda al: al.get_tag(cell_bc_tag),
        )

    logging.info(f"Finished collapsing UMI sequences in {time.time() - t0} s.")
    collapsed_df_file_name = sorted_file_name.with_suffix(".collapsed.txt")

    df = utilities.convert_bam_to_df(
        str(collapsed_file_name), str(collapsed_df_file_name), create_pd=True
    )
    logging.info("Collapsed bam directory saved to " + str(collapsed_file_name))
    logging.info("Converted dataframe saved to " + str(collapsed_df_file_name))

    return df


def resolve_umi_sequence(
    molecule_table: pd.DataFrame,
    output_directory: str,
    min_umi_per_cell: int = 10,
    min_avg_reads_per_umi: float = 2.0,
    plot: bool = True,
) -> pd.DataFrame:
    """Resolve a consensus sequence for each UMI.

    This procedure will perform UMI and cellBC filtering on the basis of reads
    per UMI and UMIs per cell and then assign the most abundant sequence to
    each UMI if there is a set of conflicting sequences per UMI.

    Args:
        molecule_table: molecule table to resolve
        output_directory: Directory to store results
        min_umi_per_cell: The threshold specifying the minimum number of UMIs
            in a cell needed to be retained during filtering
        min_avg_reads_per_umi: The threshold specifying the minimum coverage
            (i.e. average) reads per UMI in a cell needed for that cell to be
            retained during filtering
        verbose: Indicates whether to log the number of cellBCs and UMIs
            remaining after filtering

    Return:
        A molecule table with unique mappings between cellBC-UMI pairs.
    """

    logging.info("Resolving UMI sequences...")

    t0 = time.time()

    if plot:
        # -------------------- Plot # of sequences per UMI -------------------- #
        equivClass_group = (
            molecule_table.groupby(["cellBC", "UMI"])
            .agg({"grpFlag": "count"})
            .sort_values("grpFlag", ascending=False)
            .reset_index()
        )

        _ = plt.figure(figsize=(8, 5))
        plt.hist(
            equivClass_group["grpFlag"],
            bins=range(1, equivClass_group["grpFlag"].max()),
        )
        plt.title("Unique Seqs per cellBC+UMI")
        plt.yscale("log", basey=10)
        plt.xlabel("Number of Unique Seqs")
        plt.ylabel("Count (Log)")
        plt.savefig(os.path.join(output_directory, "seqs_per_equivClass.png"))
        plt.close()

    # ----------------- Select most abundant sequence ------------------ #

    mt_filter = {}
    total_numReads = {}
    top_reads = {}
    second_reads = {}
    first_reads = {}

    unique_pairs = molecule_table.groupby(["cellBC", "UMI"])

    for _, group in tqdm(
        unique_pairs,
        total=len(unique_pairs.size()),
        desc="Resolving UMI sequences",
    ):

        # base case - only one sequence
        if group.shape[0] == 1:
            good_readName = group["readName"].iloc[0]
            mt_filter[good_readName] = False
            total_numReads[good_readName] = group["readCount"]
            top_reads[good_readName] = group["readCount"]

        # more commonly - many sequences for a given UMI
        else:
            group_sort = group.sort_values(
                "readCount", ascending=False
            ).reset_index()
            good_readName = group_sort["readName"].iloc[0]

            # keep the first entry (highest readCount)
            mt_filter[good_readName] = False

            total_numReads[good_readName] = group_sort["readCount"].sum()
            top_reads[good_readName] = group_sort["readCount"].iloc[0]
            second_reads[good_readName] = group_sort["readCount"].iloc[1]
            first_reads[good_readName] = group_sort["readCount"].iloc[0]

            # mark remaining UMIs for filtering
            for i in range(1, group.shape[0]):
                bad_readName = group_sort["readName"].iloc[i]
                mt_filter[bad_readName] = True

    # apply the filter using the hash table created above
    molecule_table["filter"] = molecule_table["readName"].map(mt_filter)
    n_filtered = molecule_table[molecule_table["filter"] == True].shape[0]

    logging.info(f"Filtered out {n_filtered} reads.")

    # filter based on status & reindex
    filt_molecule_table = molecule_table[
        molecule_table["filter"] == False
    ].copy()
    filt_molecule_table.drop(columns=["filter"], inplace=True)

    logging.info(f"Finished resolving UMI sequences in {time.time() - t0}s.")

    if plot:
        # ---------------- Plot Diagnositics after Resolving ---------------- #
        h = plt.figure(figsize=(14, 10))
        plt.plot(list(top_reads.values()), list(total_numReads.values()), "r.")
        plt.ylabel("Total Reads")
        plt.xlabel("Number Reads for Picked Sequence")
        plt.title("Total vs. Top Reads for Picked Sequence")
        plt.savefig(
            os.path.join(output_directory, "total_vs_top_reads_pickSeq.png")
        )
        plt.close()

        h = plt.figure(figsize=(14, 10))
        plt.plot(list(first_reads.values()), list(second_reads.values()), "r.")
        plt.ylabel("Number Reads for Second Best Sequence")
        plt.xlabel("Number Reads for Picked Sequence")
        plt.title("Second Best vs. Top Reads for Picked Sequence")
        plt.savefig(
            os.path.join(output_directory, "second_vs_top_reads_pickSeq.png")
        )
        plt.close()

    filt_molecule_table = utilities.filter_cells(
        filt_molecule_table,
        min_umi_per_cell=min_umi_per_cell,
        min_avg_reads_per_umi=min_avg_reads_per_umi,
    )
    return filt_molecule_table


def align_sequences(
    queries: pd.DataFrame,
    ref_filepath: Optional[str] = None,
    ref: Optional[str] = None,
    gap_open_penalty: float = 20,
    gap_extend_penalty: float = 1,
) -> pd.DataFrame:
    """Align reads to the TargetSite reference.

    Take in several queries stored in a DataFrame mapping cellBC-UMIs to a
    sequence of interest and align each to a reference sequence. The alignment
    algorithm used is the Smith-Waterman local alignment algorithm. The desired
    output consists of the best alignment score and the CIGAR string storing the
    indel locations in the query sequence.

    TODO(mattjones315): Parallelize?

    Args:
        queries: DataFrame storing a list of sequences to align.
        ref_filepath: Filepath to the reference FASTA.
        ref: Reference sequence.
        gapopen: Gap open penalty
        gapextend: Gap extension penalty

    Returns:
        A DataFrame mapping each sequence name to the CIGAR string, quality,
        and original query sequence.
    """
    assert ref or ref_filepath

    alignment_dictionary = {}

    if ref_filepath:
        ref = str(list(SeqIO.parse(ref_filepath, "fasta"))[0].seq)

    logging.info("Beginning alignment to reference...")
    t0 = time.time()

    for umi in tqdm(
        queries.index,
        total=queries.shape[0],
        desc="Aligning sequences to reference",
    ):

        query = queries.loc[umi]

        aligner = alignment.StripedSmithWaterman(
            query.seq,
            substitution_matrix=DNA_SUBSTITUTION_MATRIX,
            gap_open_penalty=gap_open_penalty,
            gap_extend_penalty=gap_extend_penalty,
        )
        aln = aligner(ref)
        alignment_dictionary[query.readName] = (
            query.cellBC,
            query.UMI,
            query.readCount,
            aln.cigar,
            aln.query_begin,
            aln.target_begin,
            aln.optimal_alignment_score,
            aln.query_sequence,
        )

    final_time = time.time()

    logging.info(f"Finished aligning in {final_time - t0}.")
    logging.info(
        f"Average time to align each sequence: {(final_time - t0) / queries.shape[0]})"
    )

    alignment_df = pd.DataFrame.from_dict(alignment_dictionary, orient="index")
    alignment_df.columns = [
        "cellBC",
        "UMI",
        "readCount",
        "CIGAR",
        "QueryBegin",
        "ReferenceBegin",
        "AlignmentScore",
        "Seq",
    ]

    alignment_df.index.name = "readName"
    alignment_df.reset_index(inplace=True)

    return alignment_df


def call_alleles(
    alignments: pd.DataFrame,
    ref_filepath: Optional[str] = None,
    ref: Optional[str] = None,
    barcode_interval: Tuple[int, int] = (20, 34),
    cutsite_locations: List[int] = [112, 166, 220],
    cutsite_width: int = 12,
    context: bool = True,
    context_size: int = 5,
) -> pd.DataFrame:
    """Call indels from CIGAR strings.

    Given many alignments, we extract the indels by comparing the CIGAR strings
    of each alignment to the reference sequence.

    Args:
        alignments: Alignments provided in DataFrame
        ref_filepath: Filepath to the reference sequence
        ref: Nucleotide sequence of the reference
        barcode_interval: Interval in reference corresponding to the integration
            barcode
        cutsite_locations: A list of all cutsite positions in the reference
        cutsite_width: Number of nucleotides left and right of cutsite location
            that indels can appear in.
        context: Include sequence context around indels
        context_size: Number of bases to the right and left to include as
            context

    Returns:
        A DataFrame mapping each sequence alignment to the called indels.
    """

    assert ref or ref_filepath

    alignment_to_indel = {}
    alignment_to_intBC = {}

    if ref_filepath:
        ref = str(list(SeqIO.parse(ref_filepath, "fasta"))[0].seq)

    logging.info("Calling indels...")
    t0 = time.time()

    for _, row in tqdm(
        alignments.iterrows(),
        total=alignments.shape[0],
        desc="Parsing CIGAR strings into indels",
    ):

        intBC, indels = alignment_utilities.parse_cigar(
            row.CIGAR,
            row.Seq,
            ref,
            row.ReferenceBegin,
            row.QueryBegin,
            barcode_interval,
            cutsite_locations,
            cutsite_width,
            context=context,
            context_size=context_size,
        )

        alignment_to_indel[row.readName] = indels
        alignment_to_intBC[row.readName] = intBC

    indel_df = pd.DataFrame.from_dict(
        alignment_to_indel,
        orient="index",
        columns=[f"r{i}" for i in range(1, len(cutsite_locations) + 1)],
    )

    indel_df["allele"] = indel_df.apply(
        lambda x: "".join([str(i) for i in x.values]), axis=1
    )
    indel_df["intBC"] = indel_df.index.map(alignment_to_intBC)

    alignments.set_index("readName", inplace=True)

    alignments = alignments.join(indel_df)

    alignments.reset_index(inplace=True)

    final_time = time.time()

    logging.info(f"Finished calling alleles in {final_time - t0}s")
    return alignments


def error_correct_umis(
    input_df: pd.DataFrame,
    max_umi_distance: int = 2,
    verbose: bool = False,
) -> pd.DataFrame:
    """Within cellBC-intBC pairs, collapses UMIs that have close sequences.

    Error correct UMIs together within cellBC-intBC pairs. UMIs that have a
    Hamming Distance between their sequences less than a threshold are
    corrected towards whichever UMI is more abundant.

    Args:
        input_df: Input DataFrame of alignments.
        max_umi_distance: The threshold specifying the Maximum Hamming distance
            between UMIs for one to be corrected to another.
        verbose: Indicates whether to log every UMI correction.

    Returns:
        A DataFrame of error corrected UMIs.
    """

    assert (
        len(
            [
                i
                for i in input_df.groupby(["cellBC", "intBC", "UMI"]).size()
                if i > 1
            ]
        )
        == 0
    ), "Non-unique cellBC-UMI pair exists, please resolve UMIs."

    t0 = time.time()

    logging.info("Beginning error correcting UMIs...")

    sorted_df = input_df.sort_values(
        ["cellBC", "intBC", "readCount", "UMI"],
        ascending=[True, True, False, False],
    )

    if max_umi_distance == 0:
        logging.info(
            "Distance of 0, no correction occurred, all alignments returned"
        )
        return sorted_df

    num_corrected = 0
    total = 0

    alignment_df = pd.DataFrame()

    allele_groups = sorted_df.groupby(["cellBC", "intBC"])

    allele_groups = progress(
        allele_groups, total=len(allele_groups), desc="Error-correcting UMIs"
    )

    for fields, allele_group in allele_groups:
        cellBC, intBC = fields
        if verbose:
            logging.info(f"cellBC: {cellBC}, intBC: {intBC}")
        allele_group, num_corr, tot = UMI_utils.correct_umis_in_group(
            allele_group, max_umi_distance
        )
        num_corrected += num_corr
        total += tot

        alignment_df = alignment_df.append(allele_group, sort=True)

    final_time = time.time()

    logging.info(f"Finished error correcting UMIs in {final_time - t0}.")
    logging.info(
        f"{num_corrected} UMIs Corrected of {total}"
        + f"({round(float(num_corrected) / total, 5) * 100}%)"
    )

    alignment_df["readName"] = alignment_df.apply(
        lambda x: "_".join([x.cellBC, x.UMI, str(int(x.readCount))]), axis=1
    )

    alignment_df.set_index("readName", inplace=True)
    alignment_df.reset_index(inplace=True)

    return alignment_df


def filter_molecule_table(
    input_df: pd.DataFrame,
    output_directory: str,
    min_umi_per_cell: int = 10,
    min_avg_reads_per_umi: float = 2.0,
    umi_read_thresh: int = -1,
    intbc_prop_thresh: float = 0.5,
    intbc_umi_thresh: int = 10,
    intbc_dist_thresh: int = 1,
    doublet_threshold: float = 0.35,
    plot: bool = False,
    verbose: bool = False,
) -> pd.DataFrame:
    """Filters and corrects a molecule table of cellBC-UMI pairs.

    Performs the following steps on the alignments in a DataFrame:
        1. Filters out cellBCs with less than <= `min_umi_per_cell` unique UMIs
        2. Filters out UMIs with read count less than <= `umi_read_thresh`
        3. Error corrects intBCs by changing intBCs with low UMI counts to intBCs with the same allele and a close sequence
        4. Filters out cellBCs that contain too much conflicting allele information as intra-lineage doublets
        5. Chooses one allele for each cellBC-intBC pair, by selecting the most common

    Args:
        input_df: A molecule table, i.e. cellBC-UMI pairs. Note that
            each cellBC should only contain one instance of each UMI
        output_directory: The output directory path to store plots
        min_umi_per_cell: The threshold specifying the minimum number of UMIs
            in a cell needed to be retained during filtering
        min_avg_reads_per_umi: The threshold specifying the minimum coverage
            (i.e. average) reads per UMI in a cell needed in order for that
            cell to be retained during filtering
        umi_read_thresh: The threshold specifying the minimum read count needed
            for a UMI to be retained during filtering. Set dynamically if value
            is < 0
        intbc_prop_thresh: The threshold specifying the maximum proportion of
            the total UMI counts for a intBC to be corrected to another
        intbc_umi_thresh: The threshold specifying the maximum UMI count for
            an intBC needs to be corrected to another
        intbc_dist_thresh: The threshold specifying the maximum Levenshtein
            Distance between sequences for an intBC to be corrected to another
        doublet_threshold: The threshold specifying the maximum proportion of
            conflicting alleles information allowed to for an intBC to be
            retained in doublet filtering. Set to None to skip doublet filtering
        plot: Indicates whether to plot the change in intBC and cellBC counts
            across filtering stages
        verbose: Indicates whether to log detailed information on each filter
            and correction step

    Returns:
        A filtered and corrected allele table of cellBC-UMI-allele groups

    """

    t0 = time.time()
    logging.info("Begin filtering reads...")
    input_df["status"] = "good"
    input_df.sort_values("readCount", ascending=False, inplace=True)
    rc_profile, upi_profile, upc_profile = {}, {}, {}
    utilities.generate_log_output(input_df, begin=True)

    logging.info("Logging initial stats...")
    if plot:
        (
            rc_profile["Init"],
            upi_profile["Init"],
            upc_profile["Init"],
        ) = utilities.record_stats(input_df)

    logging.info(
        f"Filtering out cell barcodes with fewer than {min_umi_per_cell} UMIs..."
    )
    filtered_df = utilities.filter_cells(
        input_df,
        min_umi_per_cell=min_umi_per_cell,
        min_avg_reads_per_umi=min_avg_reads_per_umi,
        verbose=verbose,
    )
    if plot:
        (
            rc_profile["CellFilter"],
            upi_profile["CellFilter"],
            upc_profile["CellFilter"],
        ) = utilities.record_stats(filtered_df)

    if umi_read_thresh < 0:
        R = filtered_df["readCount"]
        if list(R):
            umi_read_thresh = np.percentile(R, 99) // 10
        else:
            umi_read_thresh = 0
    logging.info(f"Filtering UMIs with read threshold {umi_read_thresh}...")
    filtered_df = utilities.filter_umis(
        filtered_df, readCountThresh=umi_read_thresh, verbose=verbose
    )

    if plot:
        (
            rc_profile["Filtered_UMI"],
            upi_profile["Filtered_UMI"],
            upc_profile["Filtered_UMI"],
        ) = utilities.record_stats(filtered_df)

    if intbc_dist_thresh > 0:
        logging.info("Error correcting intBCs...")
        filtered_df = utilities.error_correct_intbc(
            filtered_df,
            prop=intbc_prop_thresh,
            umiCountThresh=intbc_umi_thresh,
            bcDistThresh=intbc_dist_thresh,
            verbose=verbose,
        )

    if plot:
        (
            rc_profile["Process_intBC"],
            upi_profile["Process_intBC"],
            upc_profile["Process_intBC"],
        ) = utilities.record_stats(filtered_df)

    logging.info("Filtering cell barcodes one more time...")
    filtered_df = utilities.filter_cells(
        filtered_df,
        min_umi_per_cell=min_umi_per_cell,
        min_avg_reads_per_umi=min_avg_reads_per_umi,
        verbose=verbose,
    )

    if doublet_threshold:
        logging.info(
            f"Filtering out intra-lineage group doublets with proportion {doublet_threshold}..."
        )
        filtered_df = d_utils.filter_intra_doublets(
            filtered_df, prop=doublet_threshold, verbose=verbose
        )

    logging.info("Mapping remaining intBC conflicts...")
    filtered_df = m_utils.map_intbcs(filtered_df, verbose=verbose)
    if plot:
        (
            rc_profile["Final"],
            upi_profile["Final"],
            upc_profile["Final"],
        ) = utilities.record_stats(filtered_df)

    # Count total filtered cellBCs
    cellBC_count = 0
    for name, grp in filtered_df.groupby(["cellBC"]):
        cellBC_count += 1

    if plot:
        stages = [
            "Init",
            "CellFilter",
            "Filtered_UMI",
            "Process_intBC",
            "Final",
        ]

        # Plot Read Per UMI Histogram
        h = plt.figure(figsize=(14, 10))
        for n in stages:
            ax = plt.hist(
                rc_profile[n], label=n, histtype="step", log=True, bins=200
            )
        plt.legend()
        plt.ylabel("Frequency")
        plt.xlabel("Number of Reads")
        plt.title("Reads Per UMI")
        plt.savefig(os.path.join(output_directory, "reads_per_umi.png"))
        plt.close()

        h = plt.figure(figsize=(14, 10))
        for n in stages:
            ax = plt.plot(upc_profile[n], label=n)
        plt.legend()
        plt.ylabel("Number of UMIs")
        plt.xlabel("Rank Order")
        plt.xscale("log", basex=10)
        plt.yscale("log", basey=10)
        plt.title("UMIs per CellBC")
        plt.savefig(os.path.join(output_directory, "umis_per_cellbc.png"))
        plt.close()

        h = plt.figure(figsize=(14, 10))
        for n in stages:
            ax = plt.hist(
                upi_profile[n], label=n, histtype="step", log=True, bins=200
            )
        plt.legend()
        plt.ylabel("Frequency")
        plt.xlabel("Number of UMIs")
        plt.title("UMIs per intBC")
        plt.savefig(os.path.join(output_directory, "umis_per_intbc.png"))
        plt.close()

    final_time = time.time()
    logging.info(f"Finished filtering alignments in {final_time - t0}.")
    logging.info(
        f"Overall, filtered {cellBC_count} cells, with {filtered_df.shape[0]} UMIs."
    )

    filtered_df.set_index("readName", inplace=True)
    filtered_df.reset_index(inplace=True)

    return filtered_df


def call_lineage_groups(
    input_df: pd.DataFrame,
    output_directory: str,
    min_umi_per_cell: int = 10,
    min_avg_reads_per_umi: float = 2.0,
    min_cluster_prop: float = 0.005,
    min_intbc_thresh: float = 0.05,
    inter_doublet_threshold: float = 0.35,
    kinship_thresh: float = 0.25,
    verbose: bool = False,
    plot: bool = False,
) -> pd.DataFrame:
    """Assigns cells to their clonal populations.

    Performs multiple rounds of filtering and assigning to lineage groups:
        1. Iteratively generates putative lineage groups by forming intBC
        groups for each lineage group and then assigning cells based on how
        many intBCs they share with each intBC group (kinship).

        2. Refines these putative groups by removing non-informative intBCs
        and reassigning cells through kinship.

        3. Removes all inter-lineage doublets, defined as cells that have
        relatively equal kinship scores across multiple lineages and whose
        assignments are therefore ambigious.

        4. Finally, performs one more round of filtering non-informative intBCs
        and cellBCs with low UMI counts before returning a final table of
        lineage assignments, allele information, and read and umi counts for
        each sample.

    Args:
        input_df: The allele table of cellBC-UMI-allele groups to be annotated
            with lineage assignments
        output_directory: The folder to store the final table as well as plots
        min_umi_per_cell: The threshold specifying the minimum number of UMIs a
            cell needs in order to not be filtered during filtering
        min_avg_reads_per_umi: The threshold specifying the minimum coverage
            (i.e. average) reads per UMI in a cell needed in order for that
            cell not to be filtered during filtering
        min_cluster_prop: The minimum cluster size in the putative lineage
            assignment step, as a proportion of the number of cells
        min_intbc_thresh: The threshold specifying the minimum proportion of
            cells in a lineage group that need to have an intBC in order for it
            be retained during filtering. Also specifies the minimum proportion
            of cells that share an intBC with the most frequent intBC in
            forming putative lineage groups
        inter_doublet_threshold: The threshold specifying the minimum proportion
            of kinship a cell shares with its assigned lineage group out of all
            lineage groups for it to be retained during doublet filtering
        kinship_thresh: The threshold specifying the minimum proportion of
            intBCs shared between a cell and the intBC set of a lineage group
            needed to assign that cell to that lineage group in putative
            assignment
        verbose: Indicates whether to log detailed information on filtering
            steps
        plot: Indicates whether to generate plots

    Returns:
        None, saves output allele table to file.
    """

    t0 = time.time()

    logging.info(
        f"{input_df.shape[0]} UMIs (rows), with {input_df.shape[1]} attributes (columns)"
    )
    logging.info(str(len(input_df["cellBC"].unique())) + " Cells")

    # Create a pivot_table
    piv = pd.pivot_table(
        input_df, index="cellBC", columns="intBC", values="UMI", aggfunc="count"
    )
    piv = piv.div(piv.sum(axis=1), axis=0)

    # Reorder piv columns by binarized intBC frequency
    pivbin = piv.copy()
    pivbin[pivbin > 0] = 1
    intBC_sums = pivbin.sum(0)
    ordered_intBCs = intBC_sums.sort_values(ascending=False).index.tolist()
    piv = piv[ordered_intBCs]
    min_clust_size = int(min_cluster_prop * piv.shape[0])

    logging.info("Assigning initial lineage groups...")
    logging.info(f"Clustering with minimum cluster size {min_clust_size}...")
    piv_assigned = l_utils.assign_lineage_groups(
        piv,
        min_clust_size,
        min_intbc_thresh=min_intbc_thresh,
        kinship_thresh=kinship_thresh,
    )

    logging.info("Refining lineage groups...")
    logging.info(
        "Redefining lineage groups by removing low proportion intBCs..."
    )
    master_LGs, master_intBCs = l_utils.filter_intbcs_lg_sets(
        piv_assigned, min_intbc_thresh=min_intbc_thresh
    )

    logging.info("Reassigning cells to refined lineage groups by kinship...")
    kinship_scores = l_utils.score_lineage_kinships(
        piv_assigned, master_LGs, master_intBCs
    )

    logging.info("Annotating alignment table with refined lineage groups...")
    allele_table = l_utils.annotate_lineage_groups(
        input_df, kinship_scores, master_intBCs
    )
    if inter_doublet_threshold:
        logging.info(
            f"Filtering out inter-lineage group doublets with proportion {inter_doublet_threshold}..."
        )
        allele_table = d_utils.filter_inter_doublets(
            allele_table, rule=inter_doublet_threshold, verbose=verbose
        )

    logging.info(
        "Filtering out low proportion intBCs in finalized lineage groups..."
    )
    filtered_lgs = l_utils.filter_intbcs_final_lineages(
        allele_table, min_intbc_thresh=min_intbc_thresh
    )

    allele_table = l_utils.filtered_lineage_group_to_allele_table(filtered_lgs)

    if verbose:
        logging.info("Final lineage group assignments:")
        for n, g in allele_table.groupby(["lineageGrp"]):
            logging.info(
                f"LG {n}: " + str(len(g["cellBC"].unique())) + " cells"
            )

    logging.info("Filtering out low UMI cell barcodes...")
    allele_table = utilities.filter_cells(
        allele_table,
        min_umi_per_cell=int(min_umi_per_cell),
        min_avg_reads_per_umi=min_avg_reads_per_umi,
        verbose=verbose,
    )
    allele_table["lineageGrp"] = allele_table["lineageGrp"].astype(int)

    final_time = time.time()
    logging.info(f"Finished filtering alignments in {final_time - t0}.")

    if plot:
        logging.info("Producing Plots...")
        at_pivot_I = pd.pivot_table(
            allele_table,
            index="cellBC",
            columns="intBC",
            values="UMI",
            aggfunc="count",
        )
        at_pivot_I.fillna(value=0, inplace=True)
        at_pivot_I[at_pivot_I > 0] = 1

        logging.info("Producing pivot table heatmap...")
        l_utils.plot_overlap_heatmap(allele_table, at_pivot_I, output_directory)

        logging.info("Plotting filtered lineage group pivot table heatmap...")
        l_utils.plot_overlap_heatmap_lg(
            allele_table, at_pivot_I, output_directory
        )

    return allele_table<|MERGE_RESOLUTION|>--- conflicted
+++ resolved
@@ -44,10 +44,7 @@
     chemistry: Literal["10xv3", "slideseq2"],
     output_directory: str,
     name: Optional[str] = None,
-<<<<<<< HEAD
-=======
-    n_threads: int = 1,
->>>>>>> e63a00e0
+    n_threads: int: 1,
 ) -> str:
     """Converts FASTQs into an unmapped BAM based on a chemistry.
 
@@ -68,10 +65,7 @@
             name for the reads in the output BAM, as well as the filename prefix
             of the output BAM. If not provided, a short random UUID is used as
             the read group name, but not as the filename prefix of the BAM.
-<<<<<<< HEAD
-=======
         n_threads: Number of threads to use. Defaults to 1.
->>>>>>> e63a00e0
 
     Returns:
         Path to written BAM
@@ -95,22 +89,15 @@
         tag_map,
         bam_fp,
         name=name,
-<<<<<<< HEAD
-=======
         show_progress=True,
         n_threads=n_threads,
->>>>>>> e63a00e0
     )
     logging.info(f"Finished writing unmapped BAM in {time.time() - t0} s.")
     return bam_fp
 
 
 def error_correct_barcodes(
-<<<<<<< HEAD
-    bam_fp: str, output_directory: str, whitelist: List[str]
-=======
     bam_fp: str, output_directory: str, whitelist_fp: str, n_threads: int = 1
->>>>>>> e63a00e0
 ) -> str:
     """Error-correct barcodes in the input BAM.
 
@@ -121,13 +108,9 @@
         bam_fp: Input BAM filepath containing raw barcodes
         output_directory: The output directory where the corrected BAM will be
             written to. This directory must exist prior to calling this function.
-<<<<<<< HEAD
-        whitelist: Barcode whitelist to correct to
-=======
         whitelist_fp: Path to plaintext file containing barcode whitelist, one
             barcode per line.
         n_threads: Number of threads to use. Defaults to 1.
->>>>>>> e63a00e0
 
     Returns:
         Path to corrected BAM
@@ -135,12 +118,6 @@
     logging.info("Correcting barcodes to whitelist...")
     t0 = time.time()
 
-<<<<<<< HEAD
-    # First, extract all raw barcodes and their qualities
-    barcodes = []
-    qualities = []
-    with pysam.AlignmentFile(bam_fp, "rb", check_sq=False) as f:
-=======
     # Read whitelist
     with open(whitelist_fp, "r") as f:
         whitelist = [line.strip() for line in f if not line.isspace()]
@@ -151,7 +128,6 @@
     with pysam.AlignmentFile(
         bam_fp, "rb", check_sq=False, threads=n_threads
     ) as f:
->>>>>>> e63a00e0
         for read in f:
             barcodes.append(read.get_tag(BAM_CONSTANTS["RAW_CELL_BC_TAG"]))
             qualities.append(
@@ -160,27 +136,18 @@
 
     # Correct
     corrections = ngs.sequence.correct_sequences_to_whitelist(
-<<<<<<< HEAD
-        barcodes, qualities, whitelist
-=======
         barcodes, qualities, whitelist, show_progress=True, n_threads=n_threads
->>>>>>> e63a00e0
     )
 
     # Write corrected BAM
     prefix, ext = os.path.splitext(os.path.basename(bam_fp))
     corrected_fp = os.path.join(output_directory, f"{prefix}_corrected{ext}")
-<<<<<<< HEAD
-    with pysam.AlignmentFile(bam_fp, "rb", check_sq=False) as f_in:
-        with pysam.AlignmentFile(corrected_fp, "wb", template=f_in) as f_out:
-=======
     with pysam.AlignmentFile(
         bam_fp, "rb", check_sq=False, threads=n_threads
     ) as f_in:
         with pysam.AlignmentFile(
             corrected_fp, "wb", template=f_in, threads=n_threads
         ) as f_out:
->>>>>>> e63a00e0
             for i, read in enumerate(f_in):
                 if corrections[i]:
                     read.set_tag(BAM_CONSTANTS["CELL_BC_TAG"], corrections[i])
