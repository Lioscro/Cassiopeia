--- conflicted
+++ resolved
@@ -126,13 +126,8 @@
 def collapse_tree(
     tree: nx.DiGraph,
     infer_ancestral_characters: bool,
-<<<<<<< HEAD
-    character_matrix: pd.DataFrame = None,
-    missing_char: int = None,
-=======
     character_matrix: Optional[pd.DataFrame] = None,
-    missing_char: str = '-',
->>>>>>> adc3335f
+    missing_char: Optional[int] = None,
 ):
     """Collapses mutationless edges in a tree in-place.
 
@@ -237,7 +232,6 @@
     root = [node for node in tree if tree.in_degree(node) == 0][0]
     return _to_newick_str(tree, root) + ";"
 
-<<<<<<< HEAD
 
 def transform_priors(
     priors: Optional[Dict[int, Dict[int, float]]] = None,
@@ -263,9 +257,4 @@
         for state in priors[character]:
             state_weights[state] = prior_function(priors[character][state])
         weights[character] = state_weights
-    return weights
-=======
-def post_process_tree(T, cm):
-    # raise NotImplementedError()
-    pass
->>>>>>> adc3335f
+    return weights