"""This file contains general utilities to be called by functions throughout 
the solver module"""

import logging

import ete3
import numpy as np
import pandas as pd
import networkx as nx

from collections import defaultdict
from typing import Callable, Dict, List, Optional, Tuple, Union
from cassiopeia.data import utilities as data_utilities


class InferAncestorError(Exception):
    """An Exception class for collapsing edges, indicating a necessary argument
    was not included.
    """

    pass

<<<<<<< HEAD

def get_lca_characters(
    vectors: List[List[int]], missing_char: int
) -> List[int]:
    """Builds the character vector of the LCA of a list of character vectors,
    obeying Camin-Sokal Parsimony.

    For each index in the reconstructed vector, imputes the non-missing
    character if only one of the constituent vectors has a missing value at that
    index, and imputes missing value if all have a missing value at that index.

    Args:
        vectors: A list of character vectors to generate an LCA for
        missing_char: The character representing missing values

    Returns:
        A list representing the character vector of the LCA

    """
    k = len(vectors[0])
    for i in vectors:
        assert len(i) == k
    lca_vec = [0] * len(vectors[0])
    for i in range(k):
        chars = set([vec[i] for vec in vectors])
        if len(chars) == 1:
            lca_vec[i] = list(chars)[0]
        else:
            if missing_char in chars:
                chars.remove(missing_char)
                if len(chars) == 1:
                    lca_vec[i] = list(chars)[0]
    return lca_vec


=======
>>>>>>> 1e1e7e2d
def annotate_ancestral_characters(
    T: nx.DiGraph,
    node: int,
    node_to_characters: Dict[int, List[int]],
    missing_char: int,
):
    """Annotates the character vectors of the internal nodes of a reconstructed
    network from the samples, obeying Camin-Sokal Parsimony.

    For an internal node, annotates that node's character vector to be the LCA
    of its daughter character vectors. Annotates from the samples upwards.

    Args:
        T: A networkx DiGraph object representing the tree
        node: The node whose state is to be inferred
        node_to_characters: A dictionary that maps nodes to their character vectors
        missing_char: The character representing missing values

    Returns:
        None, annotates node_to_characters dictionary with node/character vector pairs


    """
    if T.out_degree(node) == 0:
        return
    vectors = []
    for i in T.successors(node):
        annotate_ancestral_characters(T, i, node_to_characters, missing_char)
<<<<<<< HEAD
        vectors.append(node_to_characters[i])
    lca_characters = get_lca_characters(vectors, missing_char)
=======
        vecs.append(node_to_characters[i])
    lca_characters = data_utilities.get_lca_characters(vecs, missing_char)
>>>>>>> 1e1e7e2d
    node_to_characters[node] = lca_characters
    T.nodes[node]["characters"] = lca_characters

def collapse_edges(
    T: nx.DiGraph,
    node: int,
    node_to_characters: Dict[int, List[int]],
):
    """A helper function to collapse mutationless edges in a tree in-place.

    Collapses an edge if the character vector of the parent node is identical
    to its daughter, removing the identical daughter and creating edges between
    the parent and the daughter's children. Does not collapse at the level of
    the samples. Can create multifurcating trees from strictly binary trees.

    Args:
        T: A networkx DiGraph object representing the tree
        node: The node whose state is to be inferred
        node_to_characters: A dictionary that maps nodes to their character vectors

    Returns:
        None, operates on the tree destructively
    """
    if T.out_degree(node) == 0:
        return
    to_remove = []
    to_collapse = []
    for i in T.successors(node):
        to_collapse.append(i)
    for i in to_collapse:
        if T.out_degree(i) > 0:
            collapse_edges(T, i, node_to_characters)
            if node_to_characters[i] == node_to_characters[node]:
                for j in T.successors(i):
                    T.add_edge(node, j)
                to_remove.append(i)
    for i in to_remove:
        T.remove_node(i)


def collapse_tree(
    tree: nx.DiGraph,
    infer_ancestral_characters: bool,
    character_matrix: Optional[np.array[np.array[int]]] = None,
    missing_char: Optional[int] = None,
):
    """Collapses mutationless edges in a tree in-place.

    Uses the internal node annotations of a tree to collapse edges with no
    mutations. Either takes in a tree with internal node annotations or
    a tree without annotations and infers the annotations bottom-up from the
    samples obeying Camin-Sokal Parsimony. If ground truth internal annotations
    exist, it is suggested that they are used directly and that the annotations
    are not inferred again using the parsimony method.

    Args:
        tree: A networkx DiGraph object representing the tree
        infer_ancestral_characters: Infer the ancestral characters states of
            the tree
        character_matrix: A character matrix storing character states for each
            leaf
        missing_char: Character state indicating missing data

    Returns:
        A collapsed tree

    """
    leaves = [
        n for n in tree if tree.out_degree(n) == 0 and tree.in_degree(n) == 1
    ]
    root = [n for n in tree if tree.in_degree(n) == 0][0]
    node_to_characters = {}

    # Populates the internal annotations using either the ground truth
    # annotations, or infers them
    if infer_ancestral_characters:
        if character_matrix is None or missing_char is None:
            logging.info(
                "In order to infer ancestral characters, a character matrix and missing character are needed"
            )
            raise InferAncestorError()

        for i in leaves:
            node_to_characters[i] = list(character_matrix[i, :])
            tree.nodes[i]["characters"] = list(character_matrix[i, :])
        annotate_ancestral_characters(
            tree, root, node_to_characters, missing_char
        )
    else:
        for i in tree.nodes():
            node_to_characters[i] = tree.nodes[i]["characters"]

    # Calls helper function on root, passing in the mapping dictionary
    collapse_edges(tree, root, node_to_characters)
    return tree


def collapse_unifurcations(tree: ete3.Tree) -> ete3.Tree:
    """Collapse unifurcations.

    Collapse all unifurcations in the tree, namely any node with only one child
    should be removed and all children should be connected to the parent node.

    Args:
        tree: tree to be collapsed

    Returns:
        A collapsed tree.
    """

    collapse_fn = lambda x: (len(x.children) == 1)

    collapsed_tree = tree.copy()
    to_collapse = [n for n in collapsed_tree.traverse() if collapse_fn(n)]

    for n in to_collapse:
        n.delete()

    return collapsed_tree


def transform_priors(
    priors: Optional[Dict[int, Dict[int, float]]],
    prior_transformation: Optional[Callable[[float], float]],
):
    """Generates a dictionary of negative log probabilities from priors.

    Generates a dictionary of weights for use in algorithms that inherit the
    GreedySolver from given priors.

    Args:
        priors: A dictionary of prior probabilities for each character/state
            pair
        prior_transformation: A function defining a transformation on the priors
            in forming weights

    Returns:
        A dictionary of weights for each character/state pair
    """
    weights = {}
    for character in priors:
        state_weights = {}
        for state in priors[character]:
            state_weights[state] = prior_transformation(priors[character][state])
        weights[character] = state_weights
    return weights<|MERGE_RESOLUTION|>--- conflicted
+++ resolved
@@ -20,44 +20,13 @@
 
     pass
 
-<<<<<<< HEAD
-
-def get_lca_characters(
-    vectors: List[List[int]], missing_char: int
-) -> List[int]:
-    """Builds the character vector of the LCA of a list of character vectors,
-    obeying Camin-Sokal Parsimony.
-
-    For each index in the reconstructed vector, imputes the non-missing
-    character if only one of the constituent vectors has a missing value at that
-    index, and imputes missing value if all have a missing value at that index.
-
-    Args:
-        vectors: A list of character vectors to generate an LCA for
-        missing_char: The character representing missing values
-
-    Returns:
-        A list representing the character vector of the LCA
-
-    """
-    k = len(vectors[0])
-    for i in vectors:
-        assert len(i) == k
-    lca_vec = [0] * len(vectors[0])
-    for i in range(k):
-        chars = set([vec[i] for vec in vectors])
-        if len(chars) == 1:
-            lca_vec[i] = list(chars)[0]
-        else:
-            if missing_char in chars:
-                chars.remove(missing_char)
-                if len(chars) == 1:
-                    lca_vec[i] = list(chars)[0]
-    return lca_vec
-
-
-=======
->>>>>>> 1e1e7e2d
+
+class PriorTransformationError(Exception):
+    """An Exception class for generating weights from priors."""
+
+    pass
+
+
 def annotate_ancestral_characters(
     T: nx.DiGraph,
     node: int,
@@ -86,15 +55,11 @@
     vectors = []
     for i in T.successors(node):
         annotate_ancestral_characters(T, i, node_to_characters, missing_char)
-<<<<<<< HEAD
         vectors.append(node_to_characters[i])
-    lca_characters = get_lca_characters(vectors, missing_char)
-=======
-        vecs.append(node_to_characters[i])
-    lca_characters = data_utilities.get_lca_characters(vecs, missing_char)
->>>>>>> 1e1e7e2d
+    lca_characters = data_utilities.get_lca_characters(vectors, missing_char)
     node_to_characters[node] = lca_characters
     T.nodes[node]["characters"] = lca_characters
+
 
 def collapse_edges(
     T: nx.DiGraph,
@@ -136,7 +101,7 @@
 def collapse_tree(
     tree: nx.DiGraph,
     infer_ancestral_characters: bool,
-    character_matrix: Optional[np.array[np.array[int]]] = None,
+    character_matrix: Optional[pd.DataFrame] = None,
     missing_char: Optional[int] = None,
 ):
     """Collapses mutationless edges in a tree in-place.
@@ -160,6 +125,11 @@
         A collapsed tree
 
     """
+    name_to_index = dict(
+        zip(character_matrix.index, range(character_matrix.shape[0]))
+    )
+    character_matrix_np = character_matrix.to_numpy()
+
     leaves = [
         n for n in tree if tree.out_degree(n) == 0 and tree.in_degree(n) == 1
     ]
@@ -176,8 +146,9 @@
             raise InferAncestorError()
 
         for i in leaves:
-            node_to_characters[i] = list(character_matrix[i, :])
-            tree.nodes[i]["characters"] = list(character_matrix[i, :])
+            node_to_characters[i] = tree.nodes[i]["characters"] = list(
+                character_matrix_np[name_to_index[i], :]
+            )
         annotate_ancestral_characters(
             tree, root, node_to_characters, missing_char
         )
@@ -216,26 +187,46 @@
 
 def transform_priors(
     priors: Optional[Dict[int, Dict[int, float]]],
-    prior_transformation: Optional[Callable[[float], float]],
-):
-    """Generates a dictionary of negative log probabilities from priors.
-
-    Generates a dictionary of weights for use in algorithms that inherit the
-    GreedySolver from given priors.
+    prior_transformation: str = "negative_log",
+) -> Dict[int, Dict[int, float]]:
+    """Generates a dictionary of weights from priors.
+
+    Generates a dictionary of weights from given priors for each character/state
+    pair for use in algorithms that inherit the GreedySolver. Supported
+    transformations include negative log, negative log square root, and inverse.
 
     Args:
         priors: A dictionary of prior probabilities for each character/state
             pair
         prior_transformation: A function defining a transformation on the priors
-            in forming weights
+            in forming weights. Supports the following transformations:
+                "negative_log": Transforms each probability by the negative log
+                "negative_square_root_log": Transforms each probability by the
+                    square root of the negative log
+                "inverse": Transforms each probability p by taking 1/p
 
     Returns:
         A dictionary of weights for each character/state pair
     """
+    if prior_transformation not in [
+        "negative_log",
+        "negative_square_root_log",
+        "inverse",
+    ]:
+        logging.info("Please select one of the supported prior transformations")
+        raise PriorTransformationError()
+
+    prior_function = lambda x: -np.log(x)
+
+    if prior_transformation == "negative_square_root_log":
+        prior_function = lambda x: -np.log(np.sqrt(x))
+    if prior_transformation == "inverse":
+        prior_function = lambda x: 1 / x if x > 0 else 0
+
     weights = {}
     for character in priors:
         state_weights = {}
         for state in priors[character]:
-            state_weights[state] = prior_transformation(priors[character][state])
+            state_weights[state] = prior_function(priors[character][state])
         weights[character] = state_weights
     return weights