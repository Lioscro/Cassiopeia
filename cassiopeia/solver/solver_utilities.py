"""This file contains general utilities to be called by functions throughout 
the solver module"""

import logging

import ete3
import numpy as np
import pandas as pd
import networkx as nx

from typing import Dict, List, Optional, Tuple


class InferAncestorError(Exception):
    """An Exception class for collapsing edges, indicating a necessary argument
    was not included.
    """

    pass


def get_lca_characters(vecs: List[List[str]], missing_char: str) -> List[str]:
    """Builds the character vector of the LCA of a list of character vectors,
    obeying Camin-Sokal Parsimony.

    For each index in the reconstructed vector, imputes the non-missing
    character if only one of the constituent vectors has a missing value at that
    index, and imputes missing value if all have a missing value at that index.

    Args:
        vecs: A list of character vectors to generate an LCA for
        missing_char: The character representing missing values

    Returns:
        A list representing the character vector of the LCA

    """
    k = len(vecs[0])
    for i in vecs:
        assert len(i) == k
    lca_vec = ["0"] * len(vecs[0])
    for i in range(k):
        chars = [vec[i] for vec in vecs]
        if len(set(chars)) == 1:
            lca_vec[i] = chars[0]
        else:
            if missing_char in chars:
                chars.remove(missing_char)
                if len(set(chars)) == 1:
                    lca_vec[i] = chars[0]
    return lca_vec


def annotate_ancestral_characters(
    T: nx.DiGraph,
    node: int,
    node_to_characters: Dict[int, List[str]],
    missing_char: str,
):
    """Annotates the character vectors of the internal nodes of a reconstructed
    network from the samples, obeying Camin-Sokal Parsimony.

    For an internal node, annotates that node's character vector to be the LCA
    of its daughter character vectors. Annotates from the samples upwards.

    Args:
        T: A networkx DiGraph object representing the tree
        node: The node whose state is to be inferred
        node_to_characters: A dictionary that maps nodes to their character vectors
        missing_char: The character representing missing values

    Returns:
        None, annotates node_to_characters dictionary with node/character vector pairs


    """
    if T.out_degree(node) == 0:
        return
    vecs = []
    for i in T.successors(node):
        annotate_ancestral_characters(T, i, node_to_characters, missing_char)
        vecs.append(node_to_characters[i])
    lca_characters = get_lca_characters(vecs, missing_char)
    node_to_characters[node] = lca_characters
    T.nodes[node]["characters"] = lca_characters


def collapse_edges(
    T: nx.DiGraph, node: int, node_to_characters: Dict[int, List[str]]
):
    """A helper function to collapse mutationless edges in a tree in-place.

    Collapses an edge if the character vector of the parent node is identical
    to its daughter, removing the identical daughter and creating edges between
    the parent and the daughter's children. Does not collapse at the level of
    the samples. Can create multifurcating trees from strictly binary trees.

    Args:
        T: A networkx DiGraph object representing the tree
        node: The node whose state is to be inferred
        node_to_characters: A dictionary that maps nodes to their character vectors

    Returns:
        None, operates on the tree destructively
    """
    if T.out_degree(node) == 0:
        return
    to_remove = []
    to_collapse = []
    for i in T.successors(node):
        to_collapse.append(i)
    for i in to_collapse:
        if T.out_degree(i) > 0:
            collapse_edges(T, i, node_to_characters)
            if node_to_characters[i] == node_to_characters[node]:
                for j in T.successors(i):
                    T.add_edge(node, j)
                to_remove.append(i)
    for i in to_remove:
        T.remove_node(i)


def collapse_tree(
    T: nx.DiGraph,
    infer_ancestral_characters: bool,
    character_matrix: pd.DataFrame = None,
    missing_char: str = None,
):
    """Collapses mutationless edges in a tree in-place.

    Uses the internal node annotations of a tree to collapse edges with no
    mutations. Either takes in a tree with internal node annotations or
    a tree without annotations and infers the annotations bottom-up from the
    samples obeying Camin-Sokal Parsimony. If ground truth internal annotations
    exist, it is suggested that they are used directly and that the annotations
    are not inferred again using the parsimony method.

    Args:
        T: A networkx DiGraph object representing the tree
        infer_ancestral_characters: Infer the ancestral characters states of
            the tree
        character_matrix: A character matrix storing character states for each
            leaf
        missing_char: Character state indicating missing data

    Returns:
        None, operates on the tree destructively

    """
    leaves = [n for n in T if T.out_degree(n) == 0 and T.in_degree(n) == 1]
    root = [n for n in T if T.in_degree(n) == 0][0]
    node_to_characters = {}

    # Populates the internal annotations using either the ground truth
    # annotations, or infers them
    if infer_ancestral_characters:
        if character_matrix is None or missing_char is None:
            logging.info(
                "In order to infer ancestral characters, a character matrix and missing character are needed"
            )
            raise InferAncestorError()

        for i in leaves:
            node_to_characters[i] = list(character_matrix.iloc[i, :])
            T.nodes[i]["characters"] = list(character_matrix.iloc[i, :])
        annotate_ancestral_characters(T, root, node_to_characters, missing_char)
    else:
        for i in T.nodes():
            node_to_characters[i] = T.nodes[i]["characters"]

    # Calls helper function on root, passing in the mapping dictionary
    collapse_edges(T, root, node_to_characters)

def collapse_unifurcations(tree: ete3.Tree):
    """Collapse unifurcations.

    Collapse all unifurcations in the tree, namely any node with only one child
    should be removed and all children should be connected to the parent node.

    Args:
        tree: tree to be collapsed

    Returns:
        A collapsed tree.
    """

    collapse_fn = lambda x: (len(x.children) == 1)

    collapsed_tree = tree.copy()
    to_collapse = [n for n in collapsed_tree.traverse() if collapse_fn(n)]

    for n in to_collapse:
        n.delete()

    return collapsed_tree

def collapse_unifurcations(tree: ete3.Tree):
    """Collapse unifurcations.

    Collapse all unifurcations in the tree, namely any node with only one child
    should be removed and all children should be connected to the parent node.

    Args:
        tree: tree to be collapsed

    Returns:
        A collapsed tree.
    """

    collapse_fn = lambda x: (len(x.children) == 1)

    collapsed_tree = tree.copy()
    to_collapse = [n for n in collapsed_tree.traverse() if collapse_fn(n)]

    for n in to_collapse:
        n.delete()

    return collapsed_tree


def to_newick(tree: nx.DiGraph) -> str:
    """Converts a networkx graph to a newick string.

    Args:
        tree: A networkx tree
<<<<<<< HEAD
=======

    Returns:
        A newick string representing the topology of the tree
    """
>>>>>>> 1fb2e2c3

    Returns:
        A newick string representing the topology of the tree
    """
    def _to_newick_str(g, node):
        is_leaf = g.out_degree(node) == 0
        _name = str(node)
        return (
            "%s" % (_name,)
            if is_leaf
            else (
                "("
                + ",".join(
                    _to_newick_str(g, child) for child in g.successors(node)
                )
                + ")"
            )
        )
        
    root = [node for node in tree if tree.in_degree(node) == 0][0]
    return _to_newick_str(tree, root) + ";"


def post_process_tree(T, cm):
    # raise NotImplementedError()
    pass<|MERGE_RESOLUTION|>--- conflicted
+++ resolved
@@ -223,13 +223,10 @@
 
     Args:
         tree: A networkx tree
-<<<<<<< HEAD
-=======
 
     Returns:
         A newick string representing the topology of the tree
     """
->>>>>>> 1fb2e2c3
 
     Returns:
         A newick string representing the topology of the tree
