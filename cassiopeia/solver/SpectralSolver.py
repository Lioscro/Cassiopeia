--- conflicted
+++ resolved
@@ -195,8 +195,4 @@
             if i not in improved_left_set:
                 improved_right_set.append(i)
 
-<<<<<<< HEAD
-        return improved_left_set, improved_right_set
-=======
-        return improved_cut, list(rest)
->>>>>>> adc3335faaf8c857ae678cf4d1ccf45d247609d6+        return improved_cut, improved_right_set